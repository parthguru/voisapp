//
//  AppDelegateCallKitExtension.swift
//  TelnyxWebRTCDemo
//
//  Created by Guillermo Battistel on 25/08/2021.
//

import Foundation
import AVFoundation
import TelnyxRTC
import CallKit

// MARK: - CXProviderDelegate
extension AppDelegate : CXProviderDelegate {

    /// Call this function to tell the CX provider to request the OS to create a new call.
    /// - Parameters:
    ///   - uuid: The UUID of the outbound call
    ///   - handle: A handle for this call
    func executeStartCallAction(uuid: UUID, handle: String) {
        guard let provider = callKitProvider else {
            print("CallKit provider not available")
            return
        }

        let callHandle = CXHandle(type: .generic, value: handle)
        let startCallAction = CXStartCallAction(call: uuid, handle: callHandle)
        let transaction = CXTransaction(action: startCallAction)

        callKitCallController.request(transaction) { error in
            if let error = error {
                print("StartCallAction transaction request failed: \(error.localizedDescription)")
                return
            }

            print("StartCallAction transaction request successful")

            let callUpdate = CXCallUpdate()
            

            callUpdate.remoteHandle = callHandle
            callUpdate.supportsDTMF = true
            callUpdate.supportsHolding = true
            callUpdate.supportsGrouping = false
            callUpdate.supportsUngrouping = false
            callUpdate.hasVideo = false
            provider.reportCall(with: uuid, updated: callUpdate)
        }
    }
    
    func executeOutGoingCall() {
        if let provider = self.callKitProvider,
           let callKitUUID = self.callKitUUID {
            let date = Date()
            provider.reportOutgoingCall(with: callKitUUID, connectedAt:nil)
            print("Outgoing Call Reported at \(date)")
            self.isCallOutGoing = false
        }
    }

    /// Report a new incoming call. This will generate the Native Incoming call notification
    /// - Parameters:
    ///   - from: Caller name
    ///   - uuid: uuid of the incoming call
    func newIncomingCall(from: String, uuid: UUID) {
        print("AppDelegate:: report NEW incoming call from [\(from)] uuid [\(uuid)]")
        
<<<<<<< HEAD
        if let call = self.telnyxClient?.calls[uuid] {
            // Track incoming call in call history
            CallHistoryManager.shared.handleIncomingCall(
                callId: uuid,
                phoneNumber: call.callInfo?.callerNumber ?? "",
                callerName: call.callInfo?.callerName ?? ""
            )
        }
        
=======
>>>>>>> 2bb5fc56
        #if targetEnvironment(simulator)
        //Do not execute this function when debugging on the simulator.
        //By reporting a call through CallKit from the simulator, it automatically cancels the call.
        return
        #endif

        guard let provider = callKitProvider else {
            print("AppDelegate:: CallKit provider not available")
            return
        }

        let callHandle = CXHandle(type: .generic, value: from)
        let callUpdate = CXCallUpdate()
        callUpdate.remoteHandle = callHandle
        callUpdate.hasVideo = false

        provider.reportNewIncomingCall(with: uuid, update: callUpdate) { error in
            if let error = error {
                print("AppDelegate:: Failed to report incoming call: \(error.localizedDescription).")
                // Track failed incoming call
                CallHistoryManager.shared.handleCallFailed(callId: uuid)
            } else {
                print("AppDelegate:: Incoming call successfully reported.")
            }
        }
    }
    
    /// To answer a call using CallKit
    /// - Parameter uuid: the UUID of the CallKit call.
    func executeAnswerCallAction(uuid: UUID) {
        print("AppDelegate:: execute ANSWER call action: callKitUUID [\(String(describing: self.callKitUUID))] uuid [\(uuid)]")
        var endUUID = uuid
        if let callkitUUID = self.callKitUUID {
            endUUID = callkitUUID
        }
        let answerCallAction = CXAnswerCallAction(call: endUUID)
        let transaction = CXTransaction(action: answerCallAction)
        callKitCallController.request(transaction) { error in
            if let error = error {
                print("AppDelegate:: AnswerCallAction transaction request failed: \(error.localizedDescription).")
            } else {
                print("AppDelegate:: AnswerCallAction transaction request successful")
            }
        }
    }

    /// End the current call
    /// - Parameter uuid: The uuid of the call
    func executeEndCallAction(uuid: UUID) {
        print("AppDelegate:: execute END call action: callKitUUID [\(String(describing: self.callKitUUID))] uuid [\(uuid)]")

        var endUUID = uuid
        if let callkitUUID = self.callKitUUID {
            endUUID = callkitUUID
        }

        let endCallAction = CXEndCallAction(call: endUUID)
        let transaction = CXTransaction(action: endCallAction)
        

        callKitCallController.request(transaction) { error in
            if let error = error {
                #if targetEnvironment(simulator)
                //The simulator does not support to register an incoming call through CallKit.
                //For that reason when an incoming call is received on the simulator,
                //we are updating the UI and not registering the callID to callkit.
                //When the user wants to hangup the call and the incoming call was not registered in callkit,
                //the CXEndCallAction fails. That's why we are manually ending the call in this case.
                self.telnyxClient?.calls[uuid]?.hangup() // end the active call
                #endif
                print("AppDelegate:: EndCallAction transaction request failed: \(error.localizedDescription).")
            } else {
                print("AppDelegate:: EndCallAction transaction request successful")
            }
            self.callKitUUID = nil
        }
    }
    
    func executeMuteUnmuteAction(uuid: UUID, mute: Bool) {
        let muteAction = CXSetMutedCallAction(call: uuid, muted: mute)
        let transaction = CXTransaction(action: muteAction)
        
        callKitCallController.request(transaction) { error in
            if let error = error {
                print("Error executing mute/unmute action: \(error.localizedDescription)")
            } else {
                print("Successfully executed mute/unmute action. Mute: \(mute)")
            }
        }
    }
    
    // MARK: - CXProviderDelegate -
    func provider(_ provider: CXProvider, perform action: CXStartCallAction) {
        print("AppDelegate:: START call action: callKitUUID [\(String(describing: self.callKitUUID))] action [\(action.callUUID)]")
        self.callKitUUID = action.callUUID
<<<<<<< HEAD
        self.voipDelegate?.executeCall(callUUID: action.callUUID) { call in
            self.currentCall = call
=======
        // Don't execute if pre-call diagnosis is running
        if(!PreCallDiagnosticManager.shared.isRunning){
            self.voipDelegate?.executeCall(callUUID: action.callUUID) { call in
                self.currentCall = call
                if call != nil {
                    print("AppDelegate:: performVoiceCall() successful")
                    self.isCallOutGoing = true
                } else {
                    print("AppDelegate:: performVoiceCall() failed")
                }
            }
>>>>>>> 2bb5fc56
        }
        action.fulfill()
    }

    func provider(_ provider: CXProvider, perform action: CXAnswerCallAction) {
        print("AppDelegate:: ANSWER call action: callKitUUID [\(String(describing: self.callKitUUID))] action [\(action.callUUID)]")
        
        // Track incoming call answer in call history
        if let call = self.telnyxClient?.calls[action.callUUID] {
            let phoneNumber = call.callInfo?.callerNumber ?? "Unknown"
            let callerName = call.callInfo?.callerName
<<<<<<< HEAD
            CallHistoryManager.shared.handleAnswerCallAction(
                action: action,
                phoneNumber: phoneNumber,
                callerName: callerName
            )
=======
>>>>>>> 2bb5fc56
        }
        
        self.telnyxClient?.answerFromCallkit(answerAction: action, customHeaders:  ["X-test-answer":"ios-test"],debug: true)
    }

    func provider(_ provider: CXProvider, perform action: CXEndCallAction) {
        print("AppDelegate:: END call action: callKitUUID [\(String(describing: self.callKitUUID))] action [\(action.callUUID)]")
        
<<<<<<< HEAD
        // Track call end in call history
        if let call = self.telnyxClient?.calls[action.callUUID] {
            // Determine if this was a rejection or normal end
            let status: CallStatus
            switch call.callState {
            case .RINGING:
                status = .rejected
            case .CONNECTING, .NEW:
                status = .cancelled
            default:
                status = .answered
            }
            CallHistoryManager.shared.trackCallEnd(callId: action.callUUID, status: status)
        }
        
        
        
=======
      
>>>>>>> 2bb5fc56
        if previousCall?.callState == .HELD {
            print("AppDelegate:: call held.. unholding call")
            previousCall?.unhold()
        }
        //Run when we want to end or accept/Decline
        if self.callKitUUID == action.callUUID {
            //request to end current call
            print("AppDelegate:: End Current Call")
            if let onGoingCall = self.previousCall {
                self.currentCall = onGoingCall
                self.callKitUUID = onGoingCall.callInfo?.callId
            }
        } else {
            //request to end Previous Call
            print("AppDelegate:: End Previous Call")
        }
        self.telnyxClient?.endCallFromCallkit(endAction: action)
    }

    func providerDidReset(_ provider: CXProvider) {
        print("providerDidReset:")
    }
    
    func providerDidBegin(_ provider: CXProvider) {
        print("providerDidBegin")
    }
    
    func provider(_ provider: CXProvider, didActivate audioSession: AVAudioSession) {
        print("provider:didActivateAudioSession:")
        self.telnyxClient!.enableAudioSession(audioSession: audioSession)
    }
    
    func provider(_ provider: CXProvider, didDeactivate audioSession: AVAudioSession) {
        print("provider:didDeactivateAudioSession:")
        self.telnyxClient!.disableAudioSession(audioSession: audioSession)
    }
    
    func provider(_ provider: CXProvider, timedOutPerforming action: CXAction) {
        print("provider:timedOutPerformingAction:")
    }
    
    func provider(_ provider: CXProvider, perform action: CXSetHeldCallAction) {
        print("provider:performSetHeldAction:")
        //request to hold previous call
        previousCall?.hold()
        action.fulfill()
    }
    
    func provider(_ provider: CXProvider, perform action: CXSetMutedCallAction) {
        print("provider:performSetMutedAction: \(action.isMuted)")
        if let call = currentCall {
            if action.isMuted {
                print("provider:performSetMutedAction: incoming action to mute call")
                call.muteAudio()
            } else {
                print("provider:performSetMutedAction: incoming action to unmute call")
                call.unmuteAudio()
            }
            print("provider:performSetMutedAction: call.isMuted \(call.isMuted)")
        }
        action.fulfill()
    }
    
    func processVoIPNotification(callUUID: UUID,pushMetaData:[String: Any]) {
        print("AppDelegate:: processVoIPNotification \(callUUID)")
        self.callKitUUID = callUUID
        var serverConfig: TxServerConfiguration
        let userDefaults = UserDefaults.init()
        if userDefaults.getEnvironment() == .development {
            serverConfig = TxServerConfiguration(environment: .development)
        } else {
            serverConfig = TxServerConfiguration(environment: .production)
        }
        
        let selectedCredentials = SipCredentialsManager.shared.getSelectedCredential()
        
        if selectedCredentials?.isToken ?? false {
            let token = selectedCredentials?.username ?? ""
            let deviceToken = userDefaults.getPushToken()
            //Sets the login credentials and the ringtone/ringback configurations if required.
            //Ringtone / ringback tone files are not mandatory.
            let txConfig = TxConfig(token: token,
                                    pushDeviceToken: deviceToken,
                                    ringtone: "incoming_call.mp3",
                                    ringBackTone: "ringback_tone.mp3",
                                    //You can choose the appropriate verbosity level of the SDK.
                                    logLevel: .all,
                                    reconnectClient: true,
                                    // Enable WebRTC stats debug
                                    debug: true,
                                    // Force relay candidate
                                    forceRelayCandidate: false,
                                    // Enable Call Quality Metrics
                                    enableQualityMetrics: true)
            
            do {
                try telnyxClient?.processVoIPNotification(txConfig: txConfig, serverConfiguration: serverConfig,pushMetaData: pushMetaData)
            } catch let error {
                print("AppDelegate:: processVoIPNotification Error \(error)")
            }
        } else {
            let sipUser = selectedCredentials?.username ?? ""
            let password = selectedCredentials?.password ?? ""
            let deviceToken = userDefaults.getPushToken()
            //Sets the login credentials and the ringtone/ringback configurations if required.
            //Ringtone / ringback tone files are not mandatory.
            let txConfig = TxConfig(sipUser: sipUser,
                                    password: password,
                                    pushDeviceToken: deviceToken,
                                    ringtone: "incoming_call.mp3",
                                    ringBackTone: "ringback_tone.mp3",
                                    //You can choose the appropriate verbosity level of the SDK.
                                    logLevel: .all,
                                    reconnectClient: true,
                                    // Enable WebRTC stats debug
                                    debug: true,
                                    // Force relay candidate
                                    forceRelayCandidate: false,
                                    // Enable Call Quality Metrics
                                    enableQualityMetrics: true)
            
            do {
                try telnyxClient?.processVoIPNotification(txConfig: txConfig, serverConfiguration: serverConfig,pushMetaData: pushMetaData)
            } catch let error {
                print("AppDelegate:: processVoIPNotification Error \(error)")
            }
        }
        
        
       
    }
}<|MERGE_RESOLUTION|>--- conflicted
+++ resolved
@@ -64,8 +64,7 @@
     ///   - uuid: uuid of the incoming call
     func newIncomingCall(from: String, uuid: UUID) {
         print("AppDelegate:: report NEW incoming call from [\(from)] uuid [\(uuid)]")
-        
-<<<<<<< HEAD
+
         if let call = self.telnyxClient?.calls[uuid] {
             // Track incoming call in call history
             CallHistoryManager.shared.handleIncomingCall(
@@ -74,9 +73,7 @@
                 callerName: call.callInfo?.callerName ?? ""
             )
         }
-        
-=======
->>>>>>> 2bb5fc56
+
         #if targetEnvironment(simulator)
         //Do not execute this function when debugging on the simulator.
         //By reporting a call through CallKit from the simulator, it automatically cancels the call.
@@ -172,10 +169,6 @@
     func provider(_ provider: CXProvider, perform action: CXStartCallAction) {
         print("AppDelegate:: START call action: callKitUUID [\(String(describing: self.callKitUUID))] action [\(action.callUUID)]")
         self.callKitUUID = action.callUUID
-<<<<<<< HEAD
-        self.voipDelegate?.executeCall(callUUID: action.callUUID) { call in
-            self.currentCall = call
-=======
         // Don't execute if pre-call diagnosis is running
         if(!PreCallDiagnosticManager.shared.isRunning){
             self.voipDelegate?.executeCall(callUUID: action.callUUID) { call in
@@ -187,35 +180,30 @@
                     print("AppDelegate:: performVoiceCall() failed")
                 }
             }
->>>>>>> 2bb5fc56
         }
         action.fulfill()
     }
 
     func provider(_ provider: CXProvider, perform action: CXAnswerCallAction) {
         print("AppDelegate:: ANSWER call action: callKitUUID [\(String(describing: self.callKitUUID))] action [\(action.callUUID)]")
-        
+
         // Track incoming call answer in call history
         if let call = self.telnyxClient?.calls[action.callUUID] {
             let phoneNumber = call.callInfo?.callerNumber ?? "Unknown"
             let callerName = call.callInfo?.callerName
-<<<<<<< HEAD
             CallHistoryManager.shared.handleAnswerCallAction(
                 action: action,
                 phoneNumber: phoneNumber,
                 callerName: callerName
             )
-=======
->>>>>>> 2bb5fc56
-        }
-        
+        }
+
         self.telnyxClient?.answerFromCallkit(answerAction: action, customHeaders:  ["X-test-answer":"ios-test"],debug: true)
     }
 
     func provider(_ provider: CXProvider, perform action: CXEndCallAction) {
         print("AppDelegate:: END call action: callKitUUID [\(String(describing: self.callKitUUID))] action [\(action.callUUID)]")
         
-<<<<<<< HEAD
         // Track call end in call history
         if let call = self.telnyxClient?.calls[action.callUUID] {
             // Determine if this was a rejection or normal end
@@ -230,12 +218,9 @@
             }
             CallHistoryManager.shared.trackCallEnd(callId: action.callUUID, status: status)
         }
-        
-        
-        
-=======
-      
->>>>>>> 2bb5fc56
+
+
+
         if previousCall?.callState == .HELD {
             print("AppDelegate:: call held.. unholding call")
             previousCall?.unhold()
