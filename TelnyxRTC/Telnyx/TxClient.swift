//
//  TxClient.swift
//  TelnyxRTC
//
//  Created by Guillermo Battistel on 01/03/2021.
//  Copyright © 2021 Telnyx LLC. All rights reserved.
//

import Foundation
import AVFoundation
import Bugsnag
import WebRTC
import CallKit

/// The `TelnyxRTC` client connects your application to the Telnyx backend,
/// enabling you to make outgoing calls and handle incoming calls.
///
/// ## Examples
/// ### Connect and login:
///
/// ```
/// // Initialize the client
/// let telnyxClient = TxClient()
///
/// // Register to get SDK events
/// telnyxClient.delegate = self
///
/// // Setup yor connection parameters.
///
/// // Set the login credentials and the ringtone/ringback configurations if required.
/// // Ringtone / ringback tone files are not mandatory.
/// // You can user your sipUser and password
/// let txConfigUserAndPassowrd = TxConfig(sipUser: sipUser,
///                                        password: password,
///                                        ringtone: "incoming_call.mp3",
///                                        ringBackTone: "ringback_tone.mp3",
///                                        //You can choose the appropriate verbosity level of the SDK.
///                                        //Logs are disabled by default
///                                        logLevel: .all)
///
/// // Use a JWT Telnyx Token to authenticate (recommended)
/// let txConfigToken = TxConfig(token: "MY_JWT_TELNYX_TOKEN",
///                              ringtone: "incoming_call.mp3",
///                              ringBackTone: "ringback_tone.mp3",
///                              //You can choose the appropriate verbosity level of the SDK. Logs are disabled by default
///                              logLevel: .all)
///
/// do {
///    // Connect and login
///    // Use `txConfigUserAndPassowrd` or `txConfigToken`
///    try telnyxClient.connect(txConfig: txConfigToken)
/// } catch let error {
///    print("ViewController:: connect Error \(error)")
/// }
///
/// // You can call client.disconnect() when you're done.
/// Note: you need to relese the delegate manually when you are done.
///
/// // Disconnecting and Removing listeners.
/// telnyxClient.disconnect();
///
/// // Release the delegate
/// telnyxClient.delegate = nil
///
/// ```
///
/// ### Listen TxClient delegate events.
///
/// ```
/// extension ViewController: TxClientDelegate {
///
///     func onRemoteCallEnded(callId: UUID) {
///         // Call has been removed internally.
///     }
///
///     func onSocketConnected() {
///        // When the client has successfully connected to the Telnyx Backend.
///     }
///
///     func onSocketDisconnected() {
///        // When the client from the Telnyx backend
///     }
///
///     func onClientError(error: Error)  {
///         // Something went wrong.
///     }
///
///     func onClientReady()  {
///        // You can start receiving incoming calls or
///        // start making calls once the client was fully initialized.
///     }
///
///     func onSessionUpdated(sessionId: String)  {
///        // This function will be executed when a sessionId is received.
///     }
///
///     func onIncomingCall(call: Call)  {
///        // Someone is calling you.
///     }
///
///     // You can update your UI from here base on the call states.
///     // Check that the callId is the same as your current call.
///     func onCallStateUpdated(callState: CallState, callId: UUID) {
///         DispatchQueue.main.async {
///             switch (callState) {
///             case .CONNECTING:
///                 break
///             case .RINGING:
///                 break
///             case .NEW:
///                 break
///             case .ACTIVE:
///                 break
///             case .DONE:
///                 break
///             case .HELD:
///                 break
///             }
///         }
///     }
/// }
/// ```
public class TxClient {

    // MARK: - Properties
    private static let DEFAULT_REGISTER_INTERVAL = 3.0 // In seconds
    private static let MAX_REGISTER_RETRY = 3 // Number of retry
    //re_connect buffer in secondds
    private static let RECONNECT_BUFFER = 1.0
    /// Keeps track of all the created calls by theirs UUIDs
    public internal(set) var calls: [UUID: Call] = [UUID: Call]()
    /// Subscribe to TxClient delegate to receive Telnyx SDK events
    public weak var delegate: TxClientDelegate?
    private var socket : Socket?

    private var answerCallAction:CXAnswerCallAction? = nil
    private var endCallAction:CXEndCallAction? = nil
    private var sessionId : String?
    private var txConfig: TxConfig?
    private var serverConfiguration: TxServerConfiguration
    private var voiceSdkId:String? = nil

    private var registerRetryCount: Int = MAX_REGISTER_RETRY
    private var registerTimer: Timer = Timer()
    private var gatewayState: GatewayStates = .NOREG
    private var isCallFromPush: Bool = false
    private var currentCallId:UUID = UUID()
    private var pendingAnswerHeaders = [String:String]()
    private var speakerOn:Bool = false
    internal var sendFileLogs:Bool = false
    private var attachCallId:String?
    private var pushMetaData:[String:Any]?
    private let AUTH_ERROR_CODE = "-32001"
    
    func isSpeakerEnabled() -> Bool {
        return speakerOn
    }

    /// When implementing CallKit framework, audio has to be manually handled.
    /// Set this property to TRUE when `provider(CXProvider, didActivate: AVAudioSession)` is called on your CallKit implementation
    /// Set this property to FALSE when `provider(CXProvider, didDeactivate: AVAudioSession)` is called on your CallKit implementation
    public var isAudioDeviceEnabled : Bool {
        get {
            return RTCAudioSession.sharedInstance().isAudioEnabled
        }
        set {
            if newValue {
                RTCAudioSession.sharedInstance().audioSessionDidActivate(AVAudioSession.sharedInstance())
            } else {
                RTCAudioSession.sharedInstance().audioSessionDidDeactivate(AVAudioSession.sharedInstance())
            }
            RTCAudioSession.sharedInstance().isAudioEnabled = newValue
        }
    }
    
    
    public func enableAudioSession(audioSession: AVAudioSession){
        RTCAudioSession.sharedInstance().audioSessionDidActivate(audioSession)
        RTCAudioSession.sharedInstance().isAudioEnabled = true
    }
    
    public func disableAudioSession(audioSession: AVAudioSession){
        RTCAudioSession.sharedInstance().audioSessionDidActivate(audioSession)
        RTCAudioSession.sharedInstance().isAudioEnabled = false
    }
    
    let currentRoute = AVAudioSession.sharedInstance().currentRoute
    
    /// Client must be registered in order to receive or place calls.
    public var isRegistered: Bool {
        get {
            return gatewayState == .REGED
        }
    }

    // MARK: - Initializers
    /// TxClient has to be instantiated.
    public init() {
        self.serverConfiguration = TxServerConfiguration()
        self.configure()
        sessionId = UUID().uuidString.lowercased()
    }

    // MARK: - Connection handling
    /// Connects to the iOS cloglient to the Telnyx signaling server using the desired login credentials.
    /// - Parameters:
    ///   - txConfig: The desired login credentials. See TxConfig docummentation for more information.
    ///   - serverConfiguration: (Optional) To define a custom `signaling server` and `TURN/ STUN servers`. As default we use the internal Telnyx Production servers.
    /// - Throws: TxConfig parameters errors
    public func connect(txConfig: TxConfig, serverConfiguration: TxServerConfiguration = TxServerConfiguration()) throws {
        Logger.log.i(message: "TxClient:: connect()")
        //Check connetion parameters
        try txConfig.validateParams()
        self.registerRetryCount = TxClient.MAX_REGISTER_RETRY
        self.gatewayState = .NOREG
        self.txConfig = txConfig


        if(self.voiceSdkId != nil){
            Logger.log.i(message: "with_id")
            self.serverConfiguration = TxServerConfiguration(signalingServer: nil,webRTCIceServers: serverConfiguration.webRTCIceServers,environment: serverConfiguration.environment,pushMetaData: ["voice_sdk_id":self.voiceSdkId!])
        } else {
            Logger.log.i(message: "without_id")
            self.serverConfiguration = serverConfiguration
        }
        Logger.log.i(message: "TxClient:: serverConfiguration server: [\(self.serverConfiguration.signalingServer)] ICE Servers [\(self.serverConfiguration.webRTCIceServers)]")
        self.socket = Socket()
        self.socket?.delegate = self
        self.socket?.connect(signalingServer: self.serverConfiguration.signalingServer)
    }
    
    
    private func connectFromPush(txConfig: TxConfig, serverConfiguration: TxServerConfiguration = TxServerConfiguration()) throws {
        Logger.log.i(message: "TxClient:: connect from_push")
        //Check connetion parameters
        try txConfig.validateParams()
        self.registerRetryCount = TxClient.MAX_REGISTER_RETRY
        self.gatewayState = .NOREG
        self.txConfig = txConfig


        self.serverConfiguration = TxServerConfiguration(signalingServer: serverConfiguration.signalingServer,webRTCIceServers: serverConfiguration.webRTCIceServers,environment: serverConfiguration.environment,pushMetaData: self.pushMetaData)

        Logger.log.i(message: "TxClient:: serverConfiguration server: [\(self.serverConfiguration.signalingServer)] ICE Servers [\(self.serverConfiguration.webRTCIceServers)]")
        self.socket = Socket()
        self.socket?.delegate = self
        self.socket?.connect(signalingServer: self.serverConfiguration.signalingServer)
    }

    /// Disconnects the TxClient from the Telnyx signaling server.
    public func disconnect() {
        Logger.log.i(message: "TxClient:: disconnect()")
        self.registerRetryCount = TxClient.MAX_REGISTER_RETRY
        self.gatewayState = .NOREG

        // Let's cancell all the current calls
        for (_ ,call) in self.calls {
            call.hangup()
        }
        self.calls.removeAll()
        socket?.disconnect(reconnect: false)
        delegate?.onSocketDisconnected()
    }

    /// To check if TxClient is connected to Telnyx server.
    /// - Returns: `true` if TxClient socket is connected, `false` otherwise.
    public func isConnected() -> Bool {
        guard let isConnected = socket?.isConnected else { return false }
        return isConnected
    }
    
    /// To answer and control callKit active flow
    /// - Parameters:
    ///     - answerAction : `CXAnswerCallAction` from callKit
    ///     - customHeaders: (Optional)
    public func answerFromCallkit(answerAction:CXAnswerCallAction,customHeaders:[String:String] = [:]) {
        self.answerCallAction = answerAction
        ///answer call if currentPushCall is not nil
        ///This means the client has connected and we can safelyanswer
        if(self.calls[currentCallId] != nil){
            self.calls[currentCallId]?.answer(customHeaders: customHeaders)
            answerCallAction?.fulfill()
            resetPushVariables()
            Logger.log.i(message: "answered from callkit")
        }else{
            /// Let's Keep track od the `customHeaders` passed
            pendingAnswerHeaders = customHeaders
        }
    }
    
    private func resetPushVariables(){
        answerCallAction = nil
        endCallAction = nil
    }
    
    /// To end and control callKit active and conn
    public func endCallFromCallkit(endAction:CXEndCallAction,callId:UUID? = nil) {
        self.endCallAction = endAction
        // Place the code you want to delay here
        if let call = self.calls[endAction.callUUID] {
            Logger.log.i(message: "EndClient:: Ended Call with Id \(endAction.callUUID)")
            call.hangup()
            self.resetPushVariables()
            endAction.fulfill()
        } else if(self.calls[self.currentCallId] != nil) {
            Logger.log.i(message: "EndClient:: Ended Call")
            self.calls[self.currentCallId]?.hangup()
            self.resetPushVariables()
            endAction.fulfill()
        }
    }
    
    
    /// To disable push notifications for the current user
    public func disablePushNotifications() {
        Logger.log.i(message: "TxClient:: disablePush()")
        let pushProvider = self.txConfig?.pushNotificationConfig?.pushNotificationProvider

        if let sipUser = self.txConfig?.sipUser {
            let pushToken = self.txConfig?.pushNotificationConfig?.pushDeviceToken
            let disablePushMessage = DisablePushMessage(user: sipUser,pushDeviceToken: pushToken,pushNotificationProvider: pushProvider,pushEnvironment: self.txConfig?.pushEnvironment)
            let message = disablePushMessage.encode() ?? ""
            self.socket?.sendMessage(message: message)
            return
        }
        
        if let token = self.txConfig?.token {
            let pushToken = self.txConfig?.pushNotificationConfig?.pushDeviceToken
            let disablePushMessage = DisablePushMessage(loginToken:token,pushDeviceToken: pushToken,pushNotificationProvider: pushProvider,pushEnvironment: self.txConfig?.pushEnvironment)
            let message = disablePushMessage.encode() ?? ""
            self.socket?.sendMessage(message: message)
        }
    }

    /// Get the current session ID after logging into Telnyx Backend.
    /// - Returns: The current sessionId. If this value is empty, that means that the client is not connected to Telnyx server.
    public func getSessionId() -> String {
        return sessionId ?? ""
    }

    /// This function check the gateway status updates to determine if the current user has been successfully
    /// registered and can start receiving and/or making calls.
    /// - Parameter newState: The new gateway state received from B2BUA
    private func updateGatewayState(newState: GatewayStates) {
        Logger.log.i(message: "TxClient:: updateGatewayState() newState [\(newState)] gatewayState [\(self.gatewayState)]")

        if self.gatewayState == .REGED {
            // If the client is already registered, we don't need to do anything else.
            Logger.log.i(message: "TxClient:: updateGatewayState() already registered")
            return
        }
        // Keep the new state.
        self.gatewayState = newState
        switch newState {
            case .REGED:
                // If the client is now registered:
                // - Stop the timer
                // - Propagate the client state to the app.
                self.registerTimer.invalidate()
                self.delegate?.onClientReady()
                //Check if isCallFromPush and sendAttachCall Message
                if (self.isCallFromPush == true){
                    self.sendAttachCall()
                }
                Logger.log.i(message: "TxClient:: updateGatewayState() clientReady")
                break
            default:
                // The gateway state can transition through multiple states before changing to REGED (Registered).
                Logger.log.i(message: "TxClient:: updateGatewayState() no registered")
                self.registerTimer.invalidate()
                DispatchQueue.main.async {
                    self.registerTimer = Timer.scheduledTimer(withTimeInterval: TimeInterval(TxClient.DEFAULT_REGISTER_INTERVAL), repeats: false) { [weak self] _ in
                        Logger.log.i(message: "TxClient:: updateGatewayState() registerTimer elapsed: gatewayState [\(String(describing: self?.gatewayState))] registerRetryCount [\(String(describing: self?.registerRetryCount))]")

                        if self?.gatewayState == .REGED {
                            self?.delegate?.onClientReady()
                        } else {
                            self?.registerRetryCount -= 1
                            if self?.registerRetryCount ?? 0 > 0 {
                                self?.requestGatewayState()
                            } else {
                                let notRegisteredError = TxError.serverError(reason: .gatewayNotRegistered)
                                self?.delegate?.onClientError(error: notRegisteredError)
                                Logger.log.e(message: "TxClient:: updateGatewayState() client not registered")
                            }
                        }
                    }
                }
                break
        }
    }

    private func requestGatewayState() {
        let gatewayMessage = GatewayMessage()
        let message = gatewayMessage.encode() ?? ""
        // Request gateway state
        self.socket?.sendMessage(message: message)
    }
}

// MARK: - SDK Initializations
extension TxClient {

    /// This function is called when the TxClient is instantiated. This funciton is intended to be used to initialize any
    /// required tool.
    private func configure() {
        self.setupBugsnag()
    }

    /// Initialize Bugsnag
    private func setupBugsnag() {
        let config = BugsnagConfiguration.loadConfig()
        config.apiKey = InternalConfig.default.bugsnagKey
        config.context = "TelnyxRTC"
        //TODO: check extra configurations.
        Bugsnag.start(with: config)
    }
} //END SDK initializations

// MARK: - Call handling
extension TxClient {

    /// This function can be used to access any active call tracked by the SDK.
    ///  A call will be accessible until has ended (transitioned to the DONE state).
    /// - Parameter callId: The unique identifier of a call.
    /// - Returns: The` Call` object that matches the  requested `callId`. Returns `nil` if no call was found.
    public func getCall(callId: UUID) -> Call? {
        return self.calls[callId]
    }

    /// Creates a new Call and starts the call sequence, negotiate the ICE Candidates and sends the invite.
    /// - Parameters:
    ///   - callerName: The caller name. This will be displayed as the caller name in the remote's client.
    ///   - callerNumber: The caller Number. The phone number of the current user.
    ///   - destinationNumber: The destination `SIP user address` (sip:YourSipUser@sip.telnyx.com) or `phone number`.
    ///   - callId: The current call UUID.
    ///   - clientState: (optional) Custom state in string format encoded in base64
    ///   - customHeaders: (optional) Custom Headers to be passed over webRTC Messages, should be in the
    ///     format `X-key:Value` `X` is required for headers to be passed.
    /// - Throws:
    ///   - sessionId is required if user is not logged in
    ///   - socket connection error if socket is not connected
    ///   - destination number is required to start a call.
    /// - Returns: The call that has been created
    public func newCall(callerName: String,
                        callerNumber: String,
                        destinationNumber: String,
                        callId: UUID,
                        clientState: String? = nil,
                        customHeaders:[String:String] = [:]) throws -> Call {
        //User needs to be logged in to get a sessionId
        guard let sessionId = self.sessionId else {
            throw TxError.callFailed(reason: .sessionIdIsRequired)
        }
        //A socket connection is required
        guard let socket = self.socket,
              socket.isConnected else {
            throw TxError.socketConnectionFailed(reason: .socketNotConnected)
        }

        //A destination number or sip address is required to start a call
        if destinationNumber.isEmpty {
            throw TxError.callFailed(reason: .destinationNumberIsRequired)
        }

        let call = Call(callId: callId,
                        sessionId: sessionId,
                        socket: socket,
                        delegate: self,
                        ringtone: self.txConfig?.ringtone,
                        ringbackTone: self.txConfig?.ringBackTone,
                        iceServers: self.serverConfiguration.webRTCIceServers)
        call.newCall(callerName: callerName, callerNumber: callerNumber, destinationNumber: destinationNumber, clientState: clientState,customHeaders: customHeaders)

        currentCallId = callId
        self.calls[callId] = call
        return call
    }

    /// Creates a call object when an invite is received.
    /// - Parameters:
    ///   - callerName: The name of the caller
    ///   - callerNumber: The caller phone number
    ///   - callId: The UUID of the incoming call
    ///   - remoteSdp: The SDP of the remote peer
    ///   - telnyxSessionId: The incoming call Telnyx Session ID
    ///   - telnyxLegId: The incoming call Leg ID
    private func createIncomingCall(callerName: String,
                                    callerNumber: String,
                                    callId: UUID,
                                    remoteSdp: String,
                                    telnyxSessionId: String,
                                    telnyxLegId: String,
                                    customHeaders:[String:String] = [:],
                                    isAttach:Bool = false
    ) {

        guard let sessionId = self.sessionId,
        let socket = self.socket else {
            return
        }

        let call = Call(callId: callId,
                        remoteSdp: remoteSdp,
                        sessionId: sessionId,
                        socket: socket,
                        delegate: self,
                        telnyxSessionId: UUID(uuidString: telnyxSessionId),
                        telnyxLegId: UUID(uuidString: telnyxLegId),
                        ringtone: self.txConfig?.ringtone,
                        ringbackTone: self.txConfig?.ringBackTone,
                        iceServers: self.serverConfiguration.webRTCIceServers,
                        isAttach: isAttach
        )
        call.callInfo?.callerName = callerName
        call.callInfo?.callerNumber = callerNumber
        call.callOptions = TxCallOptions(audio: true)
        call.inviteCustomHeaders = customHeaders
        self.calls[callId] = call
        // propagate the incoming call to the App
        Logger.log.i(message: "TxClient:: push flow createIncomingCall \(call)")
        
        currentCallId = callId
        
        if isAttach {
            Logger.log.i(message: "TxClient :: Attaching Call....")
            call.acceptReAttach(peer: nil)
            return
        }

        if isCallFromPush {
            self.delegate?.onPushCall(call: call)
            //Answer is pending from push - Answer Call
            if(answerCallAction != nil){
                call.answer(customHeaders: pendingAnswerHeaders)
                answerCallAction?.fulfill()
                resetPushVariables()
            }
            
            //End is pending from callkit
            if(endCallAction != nil){
                call.hangup()
                currentCallId = UUID()
                resetPushVariables()
            }
        } else {
            self.delegate?.onIncomingCall(call: call)
        }
        self.isCallFromPush = false
    }
}

// MARK: - Push Notifications handling
extension TxClient {

    /// Call this function to process a VoIP push notification of an incoming call.
    /// This function will be executed when the app was closed and the user executes an action over the VoIP push notification.
    ///  You will need to
    /// - Parameters:
    ///   - txConfig: The desired configuration to login to B2B2UA. User credentials must be the same as the
    ///   - serverConfiguration : required to setup from  VoIP push notification metadata.
    ///   - pushMetaData : meta data payload from VOIP Push notification
    ///                    (this should be gotten from payload.dictionaryPayload["metadata"] as? [String: Any])
    /// - Throws: Error during the connection process
    public func processVoIPNotification(txConfig: TxConfig,
                                        serverConfiguration: TxServerConfiguration,pushMetaData:[String: Any]) throws {
        
        
        let rtc_id = (pushMetaData["voice_sdk_id"] as? String)
        
        // Check if we are already connected and logged in
        FileLogger.isCallFromPush = true

        if(rtc_id == nil){
            Logger.log.e(message: "TxClient:: processVoIPNotification - pushMetaData is empty")
            throw TxError.clientConfigurationFailed(reason: .voiceSdkIsRequired)
        }
        
        self.pushMetaData = pushMetaData
                
        let pnServerConfig = TxServerConfiguration(
            signalingServer:nil,
            webRTCIceServers: serverConfiguration.webRTCIceServers,
            environment: serverConfiguration.environment,
            pushMetaData: pushMetaData)
        
        let noActiveCalls = self.calls.filter { $0.value.callState == .ACTIVE || $0.value.callState == .HELD }.isEmpty

        if (noActiveCalls && isConnected()) {
            Logger.log.i(message: "TxClient:: processVoIPNotification - No Active Calls disconnect")
            self.disconnect()
        }
        
        if(noActiveCalls){
            do {
                Logger.log.i(message: "TxClient:: No Active Calls Connecting Again")
<<<<<<< HEAD
                try self.connectFromPush(txConfig: txConfig, serverConfiguration: pnServerConfig)
                
                // Create an initial call_object to handle early bye message
                if let newCallId = (pushMetaData["call_id"] as? String) {
                    self.calls[UUID(uuidString: newCallId)!] = Call(callId: UUID(uuidString: newCallId)! , sessionId: newCallId, socket: self.socket!, delegate: self, iceServers: self.serverConfiguration.webRTCIceServers)
                }
=======
                try self.connect(txConfig: txConfig, serverConfiguration: pnServerConfig)
                // Create an initial call_object to handle early bye message
                if let socket = self.socket {
                    if let newCallId = (pushMetaData["call_id"] as? String) {
                        self.calls[UUID(uuidString: newCallId)!] = Call(callId: UUID(uuidString: newCallId)! , sessionId: newCallId, socket: socket, delegate: self, iceServers: self.serverConfiguration.webRTCIceServers)
                    }
                }
                
>>>>>>> 854e8145
            } catch let error {
                Logger.log.e(message: "TxClient:: push flow connect error \(error.localizedDescription)")
            }
        }
       
    
        self.isCallFromPush = true
    }

    /// To receive INVITE message after Push Noficiation is Received. Send attachCall Command
    fileprivate func sendAttachCall() {
        Logger.log.e(message: "TxClient:: PN Recieved.. Sending reattach call ")
        let pushProvider = self.txConfig?.pushNotificationConfig?.pushNotificationProvider
        let attachMessage = AttachCallMessage(pushNotificationProvider: pushProvider,pushEnvironment:self.txConfig?.pushEnvironment)
        let message = attachMessage.encode() ?? ""
        attachCallId = attachMessage.id
        self.socket?.sendMessage(message: message)
    }
}

// MARK: - Audio
extension TxClient {

    /// Select the internal earpiece as the audio output
    public func setEarpiece() {
        do {
            let audioSession = AVAudioSession.sharedInstance()
            try audioSession.overrideOutputAudioPort(.none)
            speakerOn = false
        } catch let error {
            Logger.log.e(message: "Error setting Earpiece \(error)")
        }
    }

    /// Select the speaker as the audio output
    public func setSpeaker() {
        do {
            let audioSession = AVAudioSession.sharedInstance()
            try audioSession.overrideOutputAudioPort(.speaker)
            speakerOn = true
        } catch let error {
            Logger.log.e(message: "Error setting Speaker \(error)")
        }
    }
}

// MARK: - CallProtocol
extension TxClient: CallProtocol {

    func callStateUpdated(call: Call) {
        Logger.log.i(message: "TxClient:: callStateUpdated()")

        guard let callId = call.callInfo?.callId else { return }
        //Forward call state
        self.delegate?.onCallStateUpdated(callState: call.callState, callId: callId)

        //Remove call if it has ended
        if call.callState == .DONE ,
           let callId = call.callInfo?.callId {
            Logger.log.i(message: "TxClient:: Remove call")
            self.calls.removeValue(forKey: callId)
            //Forward call ended state
            self.delegate?.onRemoteCallEnded(callId: callId)
            self.speakerOn = false
        }
    }
}

// MARK: - SocketDelegate
/**
 Listen for wss socket events
 */
extension TxClient : SocketDelegate {
   
    func recconectClient(){
        Logger.log.i(message: "Reconnect Called 1")
        if let txConfig = self.txConfig {
            if(txConfig.reconnectClient){
                guard let currentCall = self.calls[self.currentCallId] else {

                    Logger.log.e(message: "Current Call not available for ATTACH")
                    return
                }
                currentCall.endForAttachCall()
                self.socket?.disconnect(reconnect: true)
             
            }else {
                Logger.log.i(message: "TxClient:: Reconnect Disabled")
            }
        }else {
            Logger.log.e(message:"TxClient:: Not Reconnecting")

        }
    }
    
  
    func onSocketConnected() {
        Logger.log.i(message: "TxClient:: SocketDelegate onSocketConnected()")
        self.delegate?.onSocketConnected()

        // Get push token and push provider if available
        let pushToken = self.txConfig?.pushNotificationConfig?.pushDeviceToken
        let pushProvider = self.txConfig?.pushNotificationConfig?.pushNotificationProvider

        //Login into the signaling server after the connection is produced.
        if let token = self.txConfig?.token  {
            Logger.log.i(message: "TxClient:: SocketDelegate onSocketConnected() login with Token")
            let vertoLogin = LoginMessage(token: token, pushDeviceToken: pushToken, pushNotificationProvider: pushProvider,startFromPush: self.isCallFromPush,pushEnvironment: self.txConfig?.pushEnvironment,sessionId: self.sessionId!)
            self.socket?.sendMessage(message: vertoLogin.encode())
        } else {
            Logger.log.i(message: "TxClient:: SocketDelegate onSocketConnected() login with SIP User and Password")
            guard let sipUser = self.txConfig?.sipUser else { return }
            guard let password = self.txConfig?.password else { return }
            let pushToken = self.txConfig?.pushNotificationConfig?.pushDeviceToken
            let vertoLogin = LoginMessage(user: sipUser, password: password, pushDeviceToken: pushToken, pushNotificationProvider: pushProvider,startFromPush: self.isCallFromPush,pushEnvironment: self.txConfig?.pushEnvironment,sessionId: self.sessionId!)
            self.socket?.sendMessage(message: vertoLogin.encode())
        }
        
        //FileLogger.shared.sendLogFile()
  

    }
    
    func onSocketDisconnected(reconnect: Bool) {
        
        if(reconnect){
            Logger.log.i(message: "TxClient:: SocketDelegate  Reconnecting")
            DispatchQueue.main.asyncAfter(deadline: .now() + TxClient.RECONNECT_BUFFER) {
                do {
                    try self.connect(txConfig: self.txConfig!,serverConfiguration: self.serverConfiguration)
                }catch let error {
                    Logger.log.e(message:"TxClient:: SocketDelegate reconnect error" +  error.localizedDescription)
                }
            }
            return
        }

        
        Logger.log.i(message: "TxClient:: SocketDelegate onSocketDisconnected()")
        self.socket = nil
        self.sessionId = nil
        self.sessionId = UUID().uuidString.lowercased()
        self.delegate?.onSocketDisconnected()
    }
    
    func onSocketReconnectSuggested() {
        recconectClient()
    }

    func onSocketError(error: Error) {
        Logger.log.i(message: "TxClient:: SocketDelegate onSocketError()")
        let socketError = TxError.socketConnectionFailed(reason: .socketCancelled(nativeError: error))
        self.delegate?.onClientError(error: error)
        //reconnect socket
        Logger.log.e(message:"TxClient:: SocketDelegate reconnect error" +  error.localizedDescription)
        recconectClient()
    }

    /**
     Each time we receive a message throught  the WSS this method will be called.
     Here we are checking the mesaging
     */
    func onMessageReceived(message: String) {
        Logger.log.i(message: "TxClient:: SocketDelegate onMessageReceived() message: \(message)")
        guard let vertoMessage = Message().decode(message: message) else { return }
        
       // FileLogger().log(message)

        //Check if server is sending an error code
        if let error = vertoMessage.serverError {
            if(attachCallId == vertoMessage.id){
                // Call failed from remote end
              if let callId = pushMetaData?["call_id"] as? String {
                  Logger.log.i(message: "TxClient:: Attach Call ID \(String(describing: callId))")
                  FileLogger.shared.log("Error Recieved, Remote Call Ended Line 764")
                  self.delegate?.onRemoteCallEnded(callId: UUID(uuidString: callId)!)
                  
                }
                return
            }
            let message : String = error["message"] as? String ?? "Unknown"
            let code : String = String(error["code"] as? Int ?? 0)
            let noActiveCalls = self.calls.filter { $0.value.callState == .ACTIVE || $0.value.callState == .HELD }.isEmpty

            let err = TxError.serverError(reason: .signalingServerError(message: message, code: code))
            self.delegate?.onClientError(error: err)
        }

        //Check if we are getting the new sessionId in response to the "login" message.
        if let result = vertoMessage.result {
            // Process gateway state result.
            if let params = result["params"] as? [String: Any],
               let state = params["state"] as? String,
               let gatewayState = GatewayStates(rawValue: state) {
                Logger.log.i(message: "GATEWAY_STATE RESULT HERE: \(state)")
                self.voiceSdkId = vertoMessage.voiceSdkId
                Logger.log.i(message: "VDK \(String(describing: vertoMessage.voiceSdkId))")
                self.updateGatewayState(newState: gatewayState)
              
            }
            
            //process disable push notification
            if let disablePushResult = vertoMessage.result {
                if let message = disablePushResult["message"] as? String {
                    if(vertoMessage.method == .DISABLE_PUSH){
                        Logger.log.i(message: "DisablePushMessage.DISABLE_PUSH_SUCCESS_MESSAGE")
                        self.delegate?.onPushDisabled(success: true, message: message)
                    }
                }
            }

            guard let sessionId = result["sessid"] as? String else { return }
            //keep the sessionId
            self.sessionId = sessionId
            self.delegate?.onSessionUpdated(sessionId: sessionId)
            
        } else {
            //Forward message to call based on it's uuid
            if let params = vertoMessage.params,
               let callUUIDString = params["callID"] as? String,
               let callUUID = UUID(uuidString: callUUIDString),
               let call = calls[callUUID] {
                call.handleVertoMessage(message: vertoMessage, dataMessage: message, txClient: self)
            }
            

            Logger.log.i(message: "VDK \(String(describing: vertoMessage.voiceSdkId))")

            //Parse incoming Verto message
            switch vertoMessage.method {
                case .CLIENT_READY:
                    // Once the client logs into the backend, a registration process starts.
                    // Clients can receive or place calls when they are fully registered into the backend.
                    // If a client try to call beforw been registered, a GATEWAY_DOWN error is received.
                    // Therefore, we need to check the gateway state once we have successfully loged in:
                    self.requestGatewayState()
                    // If we are going to receive an incoming call
                    if let params = vertoMessage.params,
                       let _ = params["reattached_sessions"] {
                    }
                    
                    break

                case .INVITE:
                    //invite received
                    if let params = vertoMessage.params {
                        guard let sdp = params["sdp"] as? String,
                              let callId = params["callID"] as? String,
                              let uuid = UUID(uuidString: callId) else {
                            return
                        }
                        
                        self.voiceSdkId = vertoMessage.voiceSdkId

                        let callerName = params["caller_id_name"] as? String ?? ""
                        let callerNumber = params["caller_id_number"] as? String ?? ""
                        let telnyxSessionId = params["telnyx_session_id"] as? String ?? ""
                        let telnyxLegId = params["telnyx_leg_id"] as? String ?? ""
                        
                        if telnyxSessionId.isEmpty {
                            Logger.log.w(message: "TxClient:: Telnyx Session ID unavailable on INVITE message")
                        }
                        if telnyxLegId.isEmpty {
                            Logger.log.w(message: "TxClient:: Telnyx Leg ID unavailable on INVITE message")
                        }
                        
                        var customHeaders = [String:String]()
                        if params["dialogParams"] is [String:Any] {
                            do {
                                let dataDecoded = try JSONDecoder().decode(CustomHeaderData.self, from: message.data(using: .utf8)!)
                                dataDecoded.params.dialogParams.custom_headers.forEach { xHeader in
                                    customHeaders[xHeader.name] = xHeader.value
                                }
                                print("Data Decode : \(dataDecoded)")
                            } catch {
                                print("decoding error: \(error)")
                            }
                        }
                        self.createIncomingCall(callerName: callerName,
                                                callerNumber: callerNumber,
                                                callId: uuid,
                                                remoteSdp: sdp,
                                                telnyxSessionId: telnyxSessionId,
                                                telnyxLegId: telnyxLegId,
                                                customHeaders: customHeaders)
                        if(isCallFromPush){
                            /*FileLogger.shared.log("INVITE : \(message) \n")
                            FileLogger.shared.log("INVITE telnyxLegId: \(telnyxLegId) \n") */
                            self.sendFileLogs = true
                        }
                        
                    }
                   
                    break;
            case .ATTACH:
                Logger.log.i(message: "Attach Received")
                if let params = vertoMessage.params {
                    guard let sdp = params["sdp"] as? String,
                          let callId = params["callID"] as? String,
                          let uuid = UUID(uuidString: callId) else {
                        return
                    }
                    
                    self.voiceSdkId = vertoMessage.voiceSdkId

                    let callerName = params["caller_id_name"] as? String ?? ""
                    let callerNumber = params["caller_id_number"] as? String ?? ""
                    let telnyxSessionId = params["telnyx_session_id"] as? String ?? ""
                    let telnyxLegId = params["telnyx_leg_id"] as? String ?? ""
                    
                    if telnyxSessionId.isEmpty {
                        Logger.log.w(message: "TxClient:: Telnyx Session ID unavailable on INVITE message")
                    }
                    if telnyxLegId.isEmpty {
                        Logger.log.w(message: "TxClient:: Telnyx Leg ID unavailable on INVITE message")
                    }
                    
                    var customHeaders = [String:String]()
                    if params["dialogParams"] is [String:Any] {
                        do {
                            let dataDecoded = try JSONDecoder().decode(CustomHeaderData.self, from: message.data(using: .utf8)!)
                            dataDecoded.params.dialogParams.custom_headers.forEach { xHeader in
                                customHeaders[xHeader.name] = xHeader.value
                            }
                            print("Data Decode : \(dataDecoded)")
                        } catch {
                            print("decoding error: \(error)")
                        }
                    }
        
                    
                    
                    Logger.log.i(message: "isAudioEnabled : \(self.isAudioDeviceEnabled)")
                    self.createIncomingCall(callerName: callerName,
                                            callerNumber: callerNumber,
                                            callId: uuid,
                                            remoteSdp: sdp,
                                            telnyxSessionId: telnyxSessionId,
                                            telnyxLegId: telnyxLegId,
                                            customHeaders: customHeaders,
                                            isAttach: true
                    )
                    
                  

        
                    
                  /*  let call = Call(callId: uuid,
                         remoteSdp: sdp,
                         sessionId: self.sessionId ?? "",
                         socket: socket!,
                         delegate: self,
                         telnyxSessionId:  UUID(uuidString: telnyxSessionId),
                         telnyxLegId:   UUID(uuidString: telnyxLegId),
                         iceServers: self.serverConfiguration.webRTCIceServers)
         
                    
                    call.callInfo?.callerName = callerName
                    call.callInfo?.callerNumber = callerNumber
                    call.callOptions = TxCallOptions(audio: true)
                    call.inviteCustomHeaders = customHeaders
                    call.direction = CallDirection.ATTACH
                    
                    self.calls[uuid] = call
                    
                    call.acceptReAttach(peer:currentCall.peer,customHeaders: pendingAnswerHeaders) */
                    
                }
                 break;
                //Mark: to send meassage to pong
            case .PING:
                self.socket?.sendMessage(message: message)
                break;
                default:
                    Logger.log.i(message: "TxClient:: SocketDelegate Default method")
                    break
            }
        }
    }
}<|MERGE_RESOLUTION|>--- conflicted
+++ resolved
@@ -594,23 +594,12 @@
         if(noActiveCalls){
             do {
                 Logger.log.i(message: "TxClient:: No Active Calls Connecting Again")
-<<<<<<< HEAD
-                try self.connectFromPush(txConfig: txConfig, serverConfiguration: pnServerConfig)
+                 try self.connectFromPush(txConfig: txConfig, serverConfiguration: pnServerConfig)
                 
                 // Create an initial call_object to handle early bye message
                 if let newCallId = (pushMetaData["call_id"] as? String) {
                     self.calls[UUID(uuidString: newCallId)!] = Call(callId: UUID(uuidString: newCallId)! , sessionId: newCallId, socket: self.socket!, delegate: self, iceServers: self.serverConfiguration.webRTCIceServers)
                 }
-=======
-                try self.connect(txConfig: txConfig, serverConfiguration: pnServerConfig)
-                // Create an initial call_object to handle early bye message
-                if let socket = self.socket {
-                    if let newCallId = (pushMetaData["call_id"] as? String) {
-                        self.calls[UUID(uuidString: newCallId)!] = Call(callId: UUID(uuidString: newCallId)! , sessionId: newCallId, socket: socket, delegate: self, iceServers: self.serverConfiguration.webRTCIceServers)
-                    }
-                }
-                
->>>>>>> 854e8145
             } catch let error {
                 Logger.log.e(message: "TxClient:: push flow connect error \(error.localizedDescription)")
             }
