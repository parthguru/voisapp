--- conflicted
+++ resolved
@@ -19,11 +19,8 @@
 		3BC03B4E2CC25F5F00FD2B29 /* Reachability.framework in Frameworks */ = {isa = PBXBuildFile; fileRef = 3B0F56CC2C7F1CCA0011A48A /* Reachability.framework */; };
 		3BC03B592CC2653700FD2B29 /* TelnyxRTC.framework in Frameworks */ = {isa = PBXBuildFile; fileRef = B368BEC025EDDB610032AE52 /* TelnyxRTC.framework */; };
 		3BF1D5842BEB7B8F0097453F /* TelnyxRTC.podspec in Resources */ = {isa = PBXBuildFile; fileRef = 3BF1D5832BEB7B8F0097453F /* TelnyxRTC.podspec */; };
-<<<<<<< HEAD
 		98D6A87945BC2C6B8FD9F82F /* Pods_TelnyxRTC.framework in Frameworks */ = {isa = PBXBuildFile; fileRef = 8AD238984CA3603D836D3974 /* Pods_TelnyxRTC.framework */; };
-=======
 		63028CD9806A4EA4826C7D52 /* Pods_TelnyxWebRTCDemo.framework in Frameworks */ = {isa = PBXBuildFile; fileRef = B2941A8F2124E97E56648C87 /* Pods_TelnyxWebRTCDemo.framework */; };
->>>>>>> 805fc175
 		9911247E2CF50092000C23BA /* Dictionary+Extensions.swift in Sources */ = {isa = PBXBuildFile; fileRef = 9911247D2CF50088000C23BA /* Dictionary+Extensions.swift */; };
 		991A6D442D3A96C100B29785 /* SplashScreen.swift in Sources */ = {isa = PBXBuildFile; fileRef = 991A6D432D3A96C100B29785 /* SplashScreen.swift */; };
 		991A6D492D3AB36E00B29785 /* SipCredentialsView.swift in Sources */ = {isa = PBXBuildFile; fileRef = 991A6D482D3AB36E00B29785 /* SipCredentialsView.swift */; };
@@ -236,12 +233,9 @@
 		99CC5BAD2CF80D3400EF43DC /* WebRTCEventHandler.swift */ = {isa = PBXFileReference; lastKnownFileType = sourcecode.swift; path = WebRTCEventHandler.swift; sourceTree = "<group>"; };
 		99D498D12D565D1F00A7B38F /* TelnyxWebRTCDemoUITests.swift */ = {isa = PBXFileReference; lastKnownFileType = sourcecode.swift; path = TelnyxWebRTCDemoUITests.swift; sourceTree = "<group>"; };
 		99D498D42D567A2C00A7B38F /* TestConstants.swift */ = {isa = PBXFileReference; lastKnownFileType = sourcecode.swift; path = TestConstants.swift; sourceTree = "<group>"; };
-<<<<<<< HEAD
 		99D717732D6E195100471D44 /* TxLogger.swift */ = {isa = PBXFileReference; lastKnownFileType = sourcecode.swift; path = TxLogger.swift; sourceTree = "<group>"; };
 		99D717752D6E229000471D44 /* TelnyxRTCLoggerTests.swift */ = {isa = PBXFileReference; lastKnownFileType = sourcecode.swift; path = TelnyxRTCLoggerTests.swift; sourceTree = "<group>"; };
 		99F6C45ABCBE0043BFC0506D /* Pods-TelnyxWebRTCDemo.release.xcconfig */ = {isa = PBXFileReference; includeInIndex = 1; lastKnownFileType = text.xcconfig; name = "Pods-TelnyxWebRTCDemo.release.xcconfig"; path = "Target Support Files/Pods-TelnyxWebRTCDemo/Pods-TelnyxWebRTCDemo.release.xcconfig"; sourceTree = "<group>"; };
-=======
->>>>>>> 805fc175
 		99FF7B0F2D4BC4F700DB1408 /* DTMFKeyboardView.swift */ = {isa = PBXFileReference; lastKnownFileType = sourcecode.swift; path = DTMFKeyboardView.swift; sourceTree = "<group>"; };
 		99FF7B112D4BC71800DB1408 /* DTMFKeyboardViewModel.swift */ = {isa = PBXFileReference; lastKnownFileType = sourcecode.swift; path = DTMFKeyboardViewModel.swift; sourceTree = "<group>"; };
 		A196D366150B48F1D85648D7 /* Pods_TelnyxRTC_TelnyxRTCTests.framework */ = {isa = PBXFileReference; explicitFileType = wrapper.framework; includeInIndex = 0; path = Pods_TelnyxRTC_TelnyxRTCTests.framework; sourceTree = BUILT_PRODUCTS_DIR; };
@@ -334,10 +328,7 @@
 			files = (
 				3BC03B592CC2653700FD2B29 /* TelnyxRTC.framework in Frameworks */,
 				3BC03B4E2CC25F5F00FD2B29 /* Reachability.framework in Frameworks */,
-<<<<<<< HEAD
-=======
 				63028CD9806A4EA4826C7D52 /* Pods_TelnyxWebRTCDemo.framework in Frameworks */,
->>>>>>> 805fc175
 			);
 			runOnlyForDeploymentPostprocessing = 0;
 		};
